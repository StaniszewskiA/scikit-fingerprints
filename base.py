from abc import ABC, abstractmethod
from typing import List, Optional, Union

import numpy as np
import pandas as pd
import scipy.sparse as spsparse
from joblib import Parallel, delayed, effective_n_jobs
from rdkit.Chem import MolFromSmiles
from rdkit.Chem.rdchem import Mol
<<<<<<< HEAD
from tqdm import tqdm

from utils.logger import tqdm_joblib


class FingerprintTransformer(ABC, TransformerMixin, BaseEstimator):
    def __init__(self, n_jobs: int = None, verbose: int = 0):
        self.n_jobs = effective_n_jobs(n_jobs)
        self.verbose = verbose
=======
from sklearn.base import BaseEstimator, TransformerMixin


class FingerprintTransformer(ABC, TransformerMixin, BaseEstimator):
    def __init__(
        self,
        n_jobs: Optional[int] = None,
        sparse: bool = False,
        count: bool = False,
    ):
        self.n_jobs = effective_n_jobs(n_jobs)
        self.sparse = sparse
        self.count = count
>>>>>>> 89dc2c41

    def fit(self, X, y=None, **fit_params):
        return self

    def fit_transform(self, X, y=None, **fit_params):
        return self.transform(X)

    def transform(self, X: Union[pd.DataFrame, np.ndarray]):
        """
        :param X: np.array or DataFrame of rdkit.Mol objects
        :return: np.array or sparse array of calculated fingerprints for each molecule
        """

        if self.n_jobs == 1:
            return self._calculate_fingerprint(X)
        else:
            batch_size = max(len(X) // self.n_jobs, 1)

            args = (
                X[i : i + batch_size] for i in range(0, len(X), batch_size)
            )

<<<<<<< HEAD
            if self.verbose > 0:
                total_batches = min(self.n_jobs, len(X))

                with tqdm_joblib(
                    tqdm(
                        desc="Calculating fingerprints...", total=total_batches
                    )
                ) as progress_bar:
                    results = Parallel(n_jobs=self.n_jobs)(
                        delayed(self._calculate_fingerprint)(X_sub)
                        for X_sub in args
                    )
            else:
                results = Parallel(n_jobs=self.n_jobs)(
                    delayed(self._calculate_fingerprint)(X_sub)
                    for X_sub in args
                )

            return np.concatenate(results)
=======
            results = Parallel(n_jobs=self.n_jobs)(
                delayed(self._calculate_fingerprint)(X_sub) for X_sub in args
            )
            if isinstance(results[0], spsparse.csr_array):
                return spsparse.vstack(results)
            else:
                return np.concatenate(results)
>>>>>>> 89dc2c41

    @abstractmethod
    def _calculate_fingerprint(
        self, X: Union[np.ndarray]
    ) -> Union[np.ndarray, spsparse.csr_array]:
        """
        Helper function to be executed in each sub-process.

        :param X: subset of original X data
        :return: np.array containing calculated fingerprints for each molecule
        """
        pass

    def _validate_input(self, X: List):
        if not all(
            [
                isinstance(molecule, Mol) or type(molecule) == str
                for molecule in X
            ]
        ):
            raise ValueError(
                "Passed value is neither rdkit.Chem.rdChem.Mol nor SMILES"
            )

        X = [MolFromSmiles(x) if type(x) == str else x for x in X]
        return X

    def _get_generator(self):
        """
        Function that creates a generator object in each sub-process.

        :return: rdkit fingerprint generator for current fp_generator_kwargs parameter
        """
        pass

    def _generate_fingerprints(
        self, X: Union[pd.DataFrame, np.ndarray]
    ) -> Union[np.ndarray, spsparse.csr_array]:
        fp_generator = self._get_generator()

        if self.count:
            X = [fp_generator.GetCountFingerprintAsNumPy(x) for x in X]
        else:
            X = [fp_generator.GetFingerprintAsNumPy(x) for x in X]

        if self.sparse:
            return spsparse.csr_array(X)
        else:
            return np.array(X)<|MERGE_RESOLUTION|>--- conflicted
+++ resolved
@@ -7,19 +7,10 @@
 from joblib import Parallel, delayed, effective_n_jobs
 from rdkit.Chem import MolFromSmiles
 from rdkit.Chem.rdchem import Mol
-<<<<<<< HEAD
+
 from tqdm import tqdm
-
 from utils.logger import tqdm_joblib
-
-
-class FingerprintTransformer(ABC, TransformerMixin, BaseEstimator):
-    def __init__(self, n_jobs: int = None, verbose: int = 0):
-        self.n_jobs = effective_n_jobs(n_jobs)
-        self.verbose = verbose
-=======
 from sklearn.base import BaseEstimator, TransformerMixin
-
 
 class FingerprintTransformer(ABC, TransformerMixin, BaseEstimator):
     def __init__(
@@ -27,11 +18,12 @@
         n_jobs: Optional[int] = None,
         sparse: bool = False,
         count: bool = False,
+        verbose: int = 0
     ):
         self.n_jobs = effective_n_jobs(n_jobs)
         self.sparse = sparse
         self.count = count
->>>>>>> 89dc2c41
+        self.verbose = verbose
 
     def fit(self, X, y=None, **fit_params):
         return self
@@ -54,7 +46,6 @@
                 X[i : i + batch_size] for i in range(0, len(X), batch_size)
             )
 
-<<<<<<< HEAD
             if self.verbose > 0:
                 total_batches = min(self.n_jobs, len(X))
 
@@ -73,16 +64,10 @@
                     for X_sub in args
                 )
 
-            return np.concatenate(results)
-=======
-            results = Parallel(n_jobs=self.n_jobs)(
-                delayed(self._calculate_fingerprint)(X_sub) for X_sub in args
-            )
             if isinstance(results[0], spsparse.csr_array):
                 return spsparse.vstack(results)
             else:
                 return np.concatenate(results)
->>>>>>> 89dc2c41
 
     @abstractmethod
     def _calculate_fingerprint(
