from collections.abc import Sequence
from numbers import Integral
from typing import Any, Optional, Union

import numpy as np
from numpy.random import Generator, RandomState
from rdkit.Chem import Mol
from sklearn.utils._param_validation import Interval, RealNotInt, validate_params

from skfp.model_selection.splitters.scaffold_split import _create_scaffold_sets
from skfp.model_selection.splitters.utils import (
    ensure_nonempty_subset,
    get_data_from_indices,
    split_additional_data,
    validate_train_test_split_sizes,
    validate_train_valid_test_split_sizes,
)
from skfp.utils import ensure_mols


@validate_params(
    {
        "data": ["array-like"],
        "additional_data": ["tuple"],
        "train_size": [
            Interval(RealNotInt, 0, 1, closed="neither"),
            Interval(Integral, 1, None, closed="left"),
            None,
        ],
        "test_size": [
            Interval(RealNotInt, 0, 1, closed="neither"),
            Interval(Integral, 1, None, closed="left"),
            None,
        ],
        "use_csk": ["boolean"],
        "return_indices": ["boolean"],
        "random_state": ["random_state"],
    },
    prefer_skip_nested_validation=True,
)
def randomized_scaffold_train_test_split(
    data: Sequence[Union[str, Mol]],
    *additional_data: Sequence,
    train_size: Optional[float] = None,
    test_size: Optional[float] = None,
    use_csk: bool = False,
    return_indices: bool = False,
    random_state: Optional[Union[int, RandomState, Generator]] = None,
):
    # flake8: noqa: E501
    """
    Split using randomized groups of Bemis-Murcko scaffolds.

    This split uses randomly partitioned groups of Bemis-Murcko molecular scaffolds [1]_
    for splitting. This is a nondeterministic variant of scaffold split, introduced in
    the MoleculeNet [2]_ paper. It aims to verify the model generalization to new scaffolds,
    as an approximation to the time split, while also allowing multiple train-test splits.

    By default, core structure scaffolds are used (following RDKit), which include atom
    types. Original Bemis-Murcko approach uses the cyclic skeleton (CSK) of a molecule,
    replacing all atoms by carbons. It is also known as CSK [3]_, and can be used with
    `use_csk` parameter.

    This approach is known to have certain limitations. In particular, molecules with
    no rings will not get a scaffold, resulting in them being grouped together regardless
    of their structure.

    This variant is nondeterministic, and the scaffolds are randomly shuffled before
    being assigned to subsets (test set is created fist). This approach is also known
    as "balanced scaffold split", and typically leads to more optimistic evaluation than
    regular, deterministic scaffold split [4]_.

    The split fractions (train_size, test_size) must sum to 1.

    Parameters
    ----------
    data : sequence
        A sequence representing either SMILES strings or RDKit `Mol` objects.

    additional_data: sequence
        Additional sequences to be split alongside the main data, e.g. labels.

    train_size : float, default=None
        The fraction of data to be used for the train subset. If None, it is set
        to 1 - test_size. If test_size is also None, it will be set to 0.8.

    test_size : float, default=None
        The fraction of data to be used for the test subset. If None, it is set
        to 1 - train_size. If train_size is also None, it will be set to 0.2.

    use_csk: bool, default=False
        Whether to use the molecule cyclic skeleton (CSK), instead of the core
        structure scaffold.

    return_indices : bool, default=False
        Whether the method should return the input object subsets, i.e. SMILES strings
        or RDKit `Mol` objects, or only the indices of the subsets instead of the data.

    random_state: int or NumPy Random Generator instance, default=0
        Seed for random number generator or random state that would be used for
        shuffling the scaffolds.

    Returns
    ----------
    subsets : tuple[list, list, ...]
    Tuple with train-test subsets of provided arrays. First two are lists of SMILES
    strings or RDKit `Mol` objects, depending on the input type. If `return_indices`
    is True, lists of indices are returned instead of actual data.

    References
    ----------
    .. [1] `Bemis, G. W., & Murcko, M. A.
        "The properties of known drugs. 1. Molecular frameworks."
        Journal of Medicinal Chemistry, 39(15), 2887-2893.
        <https://www.researchgate.net/publication/14493474_The_Properties_of_Known_Drugs_1_Molecular_Frameworks>`_

    .. [2] `Z. Wu, B. Ramsundar, E. N. Feinberg, J. Gomes, C. Geniesse, A. S. Pappu, K. Leswing, V. Pande
        "MoleculeNet: A Benchmark for Molecular Machine Learning."
        Chemical Science, 9(2), 513-530.
        <https://www.researchgate.net/publication/314182452_MoleculeNet_A_Benchmark_for_Molecular_Machine_Learning>`_

    .. [3] `Bemis-Murcko scaffolds and their variants
        <https://github.com/rdkit/rdkit/discussions/6844>`_

    .. [4] `R. Sun, H. Dai, A. Wei Yu
        "Does GNN Pretraining Help Molecular Representation?"
        Advances in Neural Information Processing Systems 35 (NeurIPS 2022).
        <https://proceedings.neurips.cc/paper_files/paper/2022/hash/4ec360efb3f52643ac43fda570ec0118-Abstract-Conference.html>`_
    """
    # flake8: noqa: E501
    train_size, test_size = validate_train_test_split_sizes(
        train_size, test_size, len(data)
    )

    scaffold_sets = _create_scaffold_sets(data, use_csk)
    rng = (
        random_state
        if isinstance(random_state, RandomState)
        else np.random.default_rng(random_state)
    )
    rng.shuffle(scaffold_sets)

    train_idxs: list[int] = []
    test_idxs: list[int] = []

    for scaffold_set in scaffold_sets:
        if len(test_idxs) < test_size:
            test_idxs.extend(scaffold_set)
        else:
            train_idxs.extend(scaffold_set)

    ensure_nonempty_subset(train_idxs, "train")
    ensure_nonempty_subset(test_idxs, "test")

    if return_indices:
        train_subset = train_idxs
        test_subset = test_idxs
    else:
        train_subset = get_data_from_indices(data, train_idxs)
        test_subset = get_data_from_indices(data, test_idxs)

    ensure_nonempty_subset(train_subset, "train")
    ensure_nonempty_subset(test_subset, "test")

    if additional_data:
        additional_data_split: list[Sequence[Any]] = split_additional_data(
            list(additional_data), train_idxs, test_idxs
        )
        return train_subset, test_subset, *additional_data_split
    else:
        return train_subset, test_subset


@validate_params(
    {
        "data": ["array-like"],
        "additional_data": ["tuple"],
        "train_size": [
            Interval(RealNotInt, 0, 1, closed="neither"),
            Interval(Integral, 1, None, closed="left"),
            None,
        ],
        "valid_size": [
            Interval(RealNotInt, 0, 1, closed="neither"),
            Interval(Integral, 1, None, closed="left"),
            None,
        ],
        "test_size": [
            Interval(RealNotInt, 0, 1, closed="neither"),
            Interval(Integral, 1, None, closed="left"),
            None,
        ],
        "use_csk": ["boolean"],
        "return_indices": ["boolean"],
        "random_state": ["random_state"],
    },
    prefer_skip_nested_validation=True,
)
def randomized_scaffold_train_valid_test_split(
    data: Sequence[Union[str, Mol]],
    *additional_data: Sequence,
    train_size: Optional[float] = None,
    valid_size: Optional[float] = None,
    test_size: Optional[float] = None,
    use_csk: bool = False,
    return_indices: bool = False,
    random_state: Optional[Union[int, RandomState, Generator]] = None,
):
    """
    Split using randomized groups of Bemis-Murcko scaffolds.

    This split uses randomly partitioned groups of Bemis-Murcko molecular scaffolds [1]_
    for splitting. This is a nondeterministic variant of scaffold split, introduced in
    the MoleculeNet [2]_ paper. It aims to verify the model generalization to new scaffolds,
    as an approximation to the time split, while also allowing multiple train-test splits.

    By default, core structure scaffolds are used (following RDKit), which include atom
    types. Original Bemis-Murcko approach uses the cyclic skeleton (CSK) of a molecule,
    replacing all atoms by carbons. It is also known as CSK [3]_, and can be used with
    `use_csk` parameter.

    This approach is known to have certain limitations. In particular, molecules with
    no rings will not get a scaffold, resulting in them being grouped together regardless
    of their structure.

    This variant is nondeterministic, and the scaffolds are randomly shuffled before
    being assigned to subsets (in order: test, valid, train). This approach is also known
    as "balanced scaffold split", and typically leads to more optimistic evaluation than
    regular, deterministic scaffold split [4]_.

    The split fractions (train_size, valid_size, test_size) must sum to 1.

    Parameters
    ----------
    data : sequence
        A sequence representing either SMILES strings or RDKit `Mol` objects.

    additional_data: sequence
        Additional sequences to be split alongside the main data, e.g. labels.

    train_size : float, default=None
        The fraction of data to be used for the train subset. If None, it is set
        to 1 - test_size - valid_size. If valid_size is not provided, train_size
        is set to 1 - test_size. If train_size, test_size and valid_size aren't
        set, train_size is set to 0.8.

    valid_size : float, default=None
        The fraction of data to be used for the test subset. If None, it is set
        to 1 - train_size - valid_size. If train_size, test_size and valid_size
        aren't set, train_size is set to 0.1.

    test_size : float, default=None
        The fraction of data to be used for the validation subset. If None, it is
        set to 1 - train_size - valid_size. If valid_size is not provided, test_size
        is set to 1 - train_size. If train_size, test_size and valid_size aren't set,
        test_size is set to 0.1.

    use_csk: bool, default=False
        Whether to use the molecule cyclic skeleton (CSK), instead of the core
        structure scaffold.

    return_indices : bool, default=False
        Whether the method should return the input object subsets, i.e. SMILES strings
        or RDKit `Mol` objects, or only the indices of the subsets instead of the data.

    random_state: int or NumPy Random Generator instance, default=0
        Seed for random number generator or random state that would be used for
        shuffling the scaffolds.

    Returns
    ----------
    subsets : tuple[list, list, ...]
    Tuple with train-valid-test subsets of provided arrays. First three are lists of
    SMILES strings or RDKit `Mol` objects, depending on the input type. If `return_indices`
    is True, lists of indices are returned instead of actual data.

    References
    ----------
    .. [1] `Bemis, G. W., & Murcko, M. A.
        "The properties of known drugs. 1. Molecular frameworks."
        Journal of Medicinal Chemistry, 39(15), 2887-2893.
        <https://www.researchgate.net/publication/14493474_The_Properties_of_Known_Drugs_1_Molecular_Frameworks>`_

    .. [2] `Z. Wu, B. Ramsundar, E. N. Feinberg, J. Gomes, C. Geniesse, A. S. Pappu, K. Leswing, V. Pande
        "MoleculeNet: A Benchmark for Molecular Machine Learning."
        Chemical Science, 9(2), 513-530.
        <https://www.researchgate.net/publication/314182452_MoleculeNet_A_Benchmark_for_Molecular_Machine_Learning>`_

<<<<<<< HEAD
    .. [3] ` Bemis-Murcko scaffolds and their variants
=======
    .. [3] `Bemis-Murcko scaffolds and their variants
>>>>>>> 1f70f90d
        <https://github.com/rdkit/rdkit/discussions/6844>`_

    .. [4] `R. Sun, H. Dai, A. Wei Yu
        "Does GNN Pretraining Help Molecular Representation?"
        Advances in Neural Information Processing Systems 35 (NeurIPS 2022).
        <https://proceedings.neurips.cc/paper_files/paper/2022/hash/4ec360efb3f52643ac43fda570ec0118-Abstract-Conference.html>`_
    """
    train_size, valid_size, test_size = validate_train_valid_test_split_sizes(
        train_size, valid_size, test_size, len(data)
    )

    scaffold_sets = _create_scaffold_sets(data, use_csk)
    rng = (
        random_state
        if isinstance(random_state, RandomState)
        else np.random.default_rng(random_state)
    )
    rng.shuffle(scaffold_sets)

    train_idxs: list[int] = []
    valid_idxs: list[int] = []
    test_idxs: list[int] = []

    for scaffold_set in scaffold_sets:
        if len(test_idxs) < test_size:
            test_idxs.extend(scaffold_set)
        elif len(valid_idxs) < valid_size:
            valid_idxs.extend(scaffold_set)
        else:
            train_idxs.extend(scaffold_set)

    if return_indices:
        train_subset = train_idxs
        valid_subset = valid_idxs
        test_subset = test_idxs
    else:
        train_subset = get_data_from_indices(data, train_idxs)
        valid_subset = get_data_from_indices(data, valid_idxs)
        test_subset = get_data_from_indices(data, test_idxs)

    ensure_nonempty_subset(train_subset, "train")
    ensure_nonempty_subset(valid_subset, "validation")
    ensure_nonempty_subset(test_subset, "test")

    if additional_data:
        additional_data_split: list[Sequence[Any]] = split_additional_data(
            list(additional_data), train_idxs, valid_idxs, test_idxs
        )
        return train_subset, valid_subset, test_subset, *additional_data_split
    else:
        return train_subset, valid_subset, test_subset<|MERGE_RESOLUTION|>--- conflicted
+++ resolved
@@ -286,11 +286,7 @@
         Chemical Science, 9(2), 513-530.
         <https://www.researchgate.net/publication/314182452_MoleculeNet_A_Benchmark_for_Molecular_Machine_Learning>`_
 
-<<<<<<< HEAD
-    .. [3] ` Bemis-Murcko scaffolds and their variants
-=======
     .. [3] `Bemis-Murcko scaffolds and their variants
->>>>>>> 1f70f90d
         <https://github.com/rdkit/rdkit/discussions/6844>`_
 
     .. [4] `R. Sun, H. Dai, A. Wei Yu
