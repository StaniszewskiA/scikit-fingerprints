from typing import List, Optional, Union

import numpy as np
import pandas as pd
import scipy.sparse as spsparse

from base import FingerprintTransformer

"""
If during multiprocessing occurs MaybeEncodingError, first check if there isn't thrown any exception inside
worker function! (That error isn't very informative and this tip might save you a lot of time)
"""

"""
fp_descriptors needs to be here or inside _transform() of a specific class (cannot be defined inside the __init__() of
that class), otherwise pickle gets angry:
        TypeError: cannot pickle 'Boost.Python.function' object
"""


class MorganFingerprint(FingerprintTransformer):
    def __init__(
        self,
        radius: int = 3,
        include_chirality: bool = False,
        use_bond_types: bool = True,
<<<<<<< HEAD
        use_features: bool = False,
        sparse: bool = False,
        result_type: str = "default",
        n_jobs: int = None,
        verbose: int = 0,
    ):
        assert result_type in ["default", "as_bit_vect", "hashed"]

        super().__init__(n_jobs=n_jobs, verbose=verbose)
=======
        only_nonzero_invariants: bool = False,
        include_ring_membership: bool = True,
        count_bounds: Optional[List] = None,
        fp_size: int = 2048,
        n_jobs: int = 1,
        sparse: bool = False,
        count: bool = False,
    ):
        FingerprintTransformer.__init__(self, n_jobs, sparse, count)
>>>>>>> 89dc2c41
        self.radius = radius
        self.include_chirality = include_chirality
        self.radius = radius
        self.include_chirality = include_chirality
        self.use_bond_types = use_bond_types
        self.only_nonzero_invariants = only_nonzero_invariants
        self.include_ring_membership = include_ring_membership
        self.count_bounds = count_bounds
        self.fp_size = fp_size

    def _get_generator(self):
        from rdkit.Chem.rdFingerprintGenerator import GetMorganGenerator

        return GetMorganGenerator(
            radius=self.radius,
            includeChirality=self.include_chirality,
            useBondTypes=self.use_bond_types,
            onlyNonzeroInvariants=self.only_nonzero_invariants,
            includeRingMembership=self.include_ring_membership,
            countBounds=self.count_bounds,
            fpSize=self.fp_size,
        )

    def _calculate_fingerprint(
        self, X: Union[pd.DataFrame, np.ndarray]
    ) -> np.ndarray:
<<<<<<< HEAD
        if self.result_type == "default":
            from rdkit.Chem.rdMolDescriptors import GetMorganFingerprint

            return np.array(
                [
                    GetMorganFingerprint(
                        x,
                        radius=self.radius,
                        useChirality=self.use_chirality,
                        useBondTypes=self.use_bond_types,
                        useFeatures=self.use_features,
                    )
                    for x in X
                ]
            )
        elif self.result_type == "as_bit_vect":
            from rdkit.Chem.rdMolDescriptors import (
                GetMorganFingerprintAsBitVect,
            )

            return np.array(
                [
                    GetMorganFingerprintAsBitVect(
                        x,
                        radius=self.radius,
                        useChirality=self.use_chirality,
                        useBondTypes=self.use_bond_types,
                        useFeatures=self.use_features,
                        nBits=self.n_bits,
                    )
                    for x in X
                ]
            )
        else:
            from rdkit.Chem.rdMolDescriptors import GetHashedMorganFingerprint

            return np.array(
                [
                    GetHashedMorganFingerprint(
                        x,
                        radius=self.radius,
                        useChirality=self.use_chirality,
                        useBondTypes=self.use_bond_types,
                        useFeatures=self.use_features,
                        nBits=self.n_bits,
                    )
                    for x in X
                ]
            )


class MACCSKeysFingerprint(FingerprintTransformer):
    def __init__(
        self, sparse: bool = False, n_jobs: int = None, verbose: int = 0
    ):  # the sparse parameter will be unused
        super().__init__(n_jobs=n_jobs, verbose=verbose)

    def _calculate_fingerprint(
        self, X: Union[pd.DataFrame, np.ndarray]
    ) -> np.ndarray:
        from rdkit.Chem.rdMolDescriptors import GetMACCSKeysFingerprint

        return np.array([GetMACCSKeysFingerprint(x) for x in X])
=======
        X = self._validate_input(X)
        return self._generate_fingerprints(X)
>>>>>>> 89dc2c41


class AtomPairFingerprint(FingerprintTransformer):
    def __init__(
        self,
        min_distance: int = 1,
        max_distance: int = 30,
        include_chirality: bool = False,
        use_2D: bool = True,
<<<<<<< HEAD
        sparse: bool = False,
        result_type: str = "default",
        n_jobs: int = None,
        verbose: int = 0,
=======
        count_simulation: bool = True,
        count_bounds: Optional[List] = None,
        fp_size: int = 2048,
        n_jobs: int = 1,
        sparse: bool = False,
        count: bool = False,
>>>>>>> 89dc2c41
    ):
        FingerprintTransformer.__init__(self, n_jobs, sparse, count)

<<<<<<< HEAD
        super().__init__(n_jobs=n_jobs, verbose=verbose)
        self.n_bits = n_bits
        self.min_length = min_length
        self.max_length = max_length
        self.from_atoms = from_atoms
        self.ignore_atoms = ignore_atoms
        self.atom_invariants = atom_invariants
        self.n_bits_per_entry = n_bits_per_entry
=======
        self.min_distance = min_distance
        self.max_distance = max_distance
>>>>>>> 89dc2c41
        self.include_chirality = include_chirality
        self.use_2D = use_2D
        self.count_simulation = count_simulation
        self.count_bounds = count_bounds
        self.fp_size = fp_size

    def _get_generator(self):
        from rdkit.Chem.rdFingerprintGenerator import GetAtomPairGenerator

        return GetAtomPairGenerator(
            minDistance=self.min_distance,
            maxDistance=self.max_distance,
            includeChirality=self.include_chirality,
            use2D=self.use_2D,
            countSimulation=self.count_simulation,
            countBounds=self.count_bounds,
            fpSize=self.fp_size,
        )

    def _calculate_fingerprint(
        self, X: Union[pd.DataFrame, np.ndarray]
    ) -> np.ndarray:
        X = self._validate_input(X)
        return self._generate_fingerprints(X)


class TopologicalTorsionFingerprint(FingerprintTransformer):
    def __init__(
        self,
        include_chirality: bool = False,
<<<<<<< HEAD
        sparse: bool = False,
        result_type: str = "default",
        n_jobs: int = None,
        verbose: int = 0,
=======
        torsion_atom_count: int = 4,
        count_simulation: bool = True,
        count_bounds: Optional[List] = None,
        fp_size: int = 2048,
        atom_invariants_generator: Optional[List] = None,
        n_jobs: int = 1,
        sparse: bool = False,
        count: bool = False,
>>>>>>> 89dc2c41
    ):
        FingerprintTransformer.__init__(self, n_jobs, sparse, count)

<<<<<<< HEAD
        super().__init__(n_jobs=n_jobs, verbose=verbose)
        self.n_bits = n_bits
        self.target_size = target_size
        self.from_atoms = from_atoms
        self.ignore_atoms = ignore_atoms
        self.atom_invariants = atom_invariants
=======
>>>>>>> 89dc2c41
        self.include_chirality = include_chirality
        self.torsion_atom_count = torsion_atom_count
        self.count_simulation = count_simulation
        self.count_bounds = count_bounds
        self.fp_size = fp_size
        self.atom_invariants_generator = atom_invariants_generator

    def _get_generator(self):
        from rdkit.Chem.rdFingerprintGenerator import (
            GetTopologicalTorsionGenerator,
        )

        return GetTopologicalTorsionGenerator(
            includeChirality=self.include_chirality,
            torsionAtomCount=self.torsion_atom_count,
            countSimulation=self.count_simulation,
            countBounds=self.count_bounds,
            atomInvariantsGenerator=self.atom_invariants_generator,
            fpSize=self.fp_size,
        )

    def _calculate_fingerprint(
        self, X: Union[pd.DataFrame, np.ndarray]
    ) -> np.ndarray:
        X = self._validate_input(X)
        return self._generate_fingerprints(X)


class MACCSKeysFingerprint(FingerprintTransformer):
    def __init__(self, sparse: bool = False, n_jobs: int = 1):
        super().__init__(n_jobs=n_jobs, sparse=sparse)

    def _calculate_fingerprint(
        self, X: Union[pd.DataFrame, np.ndarray]
    ) -> np.ndarray:
        X = self._validate_input(X)
        from rdkit.Chem.rdMolDescriptors import GetMACCSKeysFingerprint

        X = [GetMACCSKeysFingerprint(x) for x in X]
        if self.sparse:
            return spsparse.csr_array(X)
        else:
            return np.array(X)


class ERGFingerprint(FingerprintTransformer):
    def __init__(
        self,
        atom_types: int = 0,
        fuzz_increment: float = 0.3,
        min_path: int = 1,
        max_path: int = 15,
        sparse: bool = False,
        n_jobs: int = None,
        verbose: int = 0,
    ):
<<<<<<< HEAD
        super().__init__(n_jobs=n_jobs, verbose=verbose)
=======
        super().__init__(n_jobs, sparse)
>>>>>>> 89dc2c41
        self.atom_types = atom_types
        self.fuzz_increment = fuzz_increment
        self.min_path = min_path
        self.max_path = max_path

    def _calculate_fingerprint(
        self, X: Union[pd.DataFrame, np.ndarray]
    ) -> np.ndarray:
        X = self._validate_input(X)
        from rdkit.Chem.rdReducedGraphs import GetErGFingerprint

        X = [
            GetErGFingerprint(
                x,
                atomTypes=self.atom_types,
                fuzzIncrement=self.fuzz_increment,
                minPath=self.min_path,
                maxPath=self.max_path,
            )
            for x in X
        ]

<<<<<<< HEAD
        return np.array([GetErGFingerprint(x, **fp_args) for x in X])


class MAP4Fingerprint(FingerprintTransformer):
    def __init__(
        self,
        dimensions: int = 1024,
        radius: int = 2,
        is_counted: bool = False,
        is_folded: bool = False,
        random_state: int = 0,
        n_jobs: int = None,
        verbose: int = 0,
    ):
        super().__init__(n_jobs=n_jobs, verbose=verbose)
        self.dimensions = dimensions
        self.radius = radius
        self.is_counted = is_counted
        self.random_state = random_state

    def _calculate_fingerprint(
        self, X: Union[pd.DataFrame, np.ndarray]
    ) -> np.ndarray:
        from featurizers.map4_mhfp_helper_functions import (
            get_map4_fingerprint,
        )

        fp_args = {
            "dimensions": self.dimensions,
            "radius": self.radius,
            "is_counted": self.is_counted,
            "random_state": self.random_state,
        }

        return np.array([get_map4_fingerprint(x, **fp_args) for x in X])


class MHFP(FingerprintTransformer):
    def __init__(
        self,
        dimensions: int = 1024,
        radius: int = 2,
        is_counted: bool = False,
        random_state: int = 0,
        n_jobs: int = None,
        verbose: int = 0,
    ):
        super().__init__(n_jobs=n_jobs, verbose=verbose)
        self.dimensions = dimensions
        self.radius = radius
        self.is_counted = is_counted
        self.random_state = random_state

    def _calculate_fingerprint(
        self, X: Union[pd.DataFrame, np.ndarray]
    ) -> np.ndarray:
        from featurizers.map4_mhfp_helper_functions import get_mhfp

        fp_args = {
            "dimensions": self.dimensions,
            "radius": self.radius,
            "is_counted": self.is_counted,
            "random_state": self.random_state,
        }

        return np.array([get_mhfp(x, **fp_args) for x in X])
=======
        if self.sparse:
            return spsparse.csr_array(X)
        else:
            return np.array(X)
>>>>>>> 89dc2c41
<|MERGE_RESOLUTION|>--- conflicted
+++ resolved
@@ -24,17 +24,6 @@
         radius: int = 3,
         include_chirality: bool = False,
         use_bond_types: bool = True,
-<<<<<<< HEAD
-        use_features: bool = False,
-        sparse: bool = False,
-        result_type: str = "default",
-        n_jobs: int = None,
-        verbose: int = 0,
-    ):
-        assert result_type in ["default", "as_bit_vect", "hashed"]
-
-        super().__init__(n_jobs=n_jobs, verbose=verbose)
-=======
         only_nonzero_invariants: bool = False,
         include_ring_membership: bool = True,
         count_bounds: Optional[List] = None,
@@ -42,9 +31,9 @@
         n_jobs: int = 1,
         sparse: bool = False,
         count: bool = False,
-    ):
-        FingerprintTransformer.__init__(self, n_jobs, sparse, count)
->>>>>>> 89dc2c41
+        verbose: int = 0
+    ):
+        super().__init__(self, n_jobs, sparse, count)
         self.radius = radius
         self.include_chirality = include_chirality
         self.radius = radius
@@ -71,76 +60,10 @@
     def _calculate_fingerprint(
         self, X: Union[pd.DataFrame, np.ndarray]
     ) -> np.ndarray:
-<<<<<<< HEAD
-        if self.result_type == "default":
-            from rdkit.Chem.rdMolDescriptors import GetMorganFingerprint
-
-            return np.array(
-                [
-                    GetMorganFingerprint(
-                        x,
-                        radius=self.radius,
-                        useChirality=self.use_chirality,
-                        useBondTypes=self.use_bond_types,
-                        useFeatures=self.use_features,
-                    )
-                    for x in X
-                ]
-            )
-        elif self.result_type == "as_bit_vect":
-            from rdkit.Chem.rdMolDescriptors import (
-                GetMorganFingerprintAsBitVect,
-            )
-
-            return np.array(
-                [
-                    GetMorganFingerprintAsBitVect(
-                        x,
-                        radius=self.radius,
-                        useChirality=self.use_chirality,
-                        useBondTypes=self.use_bond_types,
-                        useFeatures=self.use_features,
-                        nBits=self.n_bits,
-                    )
-                    for x in X
-                ]
-            )
-        else:
-            from rdkit.Chem.rdMolDescriptors import GetHashedMorganFingerprint
-
-            return np.array(
-                [
-                    GetHashedMorganFingerprint(
-                        x,
-                        radius=self.radius,
-                        useChirality=self.use_chirality,
-                        useBondTypes=self.use_bond_types,
-                        useFeatures=self.use_features,
-                        nBits=self.n_bits,
-                    )
-                    for x in X
-                ]
-            )
-
-
-class MACCSKeysFingerprint(FingerprintTransformer):
-    def __init__(
-        self, sparse: bool = False, n_jobs: int = None, verbose: int = 0
-    ):  # the sparse parameter will be unused
-        super().__init__(n_jobs=n_jobs, verbose=verbose)
-
-    def _calculate_fingerprint(
-        self, X: Union[pd.DataFrame, np.ndarray]
-    ) -> np.ndarray:
-        from rdkit.Chem.rdMolDescriptors import GetMACCSKeysFingerprint
-
-        return np.array([GetMACCSKeysFingerprint(x) for x in X])
-=======
         X = self._validate_input(X)
         return self._generate_fingerprints(X)
->>>>>>> 89dc2c41
-
-
+
+      
 class AtomPairFingerprint(FingerprintTransformer):
     def __init__(
         self,
@@ -148,35 +71,17 @@
         max_distance: int = 30,
         include_chirality: bool = False,
         use_2D: bool = True,
-<<<<<<< HEAD
-        sparse: bool = False,
-        result_type: str = "default",
-        n_jobs: int = None,
-        verbose: int = 0,
-=======
         count_simulation: bool = True,
         count_bounds: Optional[List] = None,
         fp_size: int = 2048,
         n_jobs: int = 1,
         sparse: bool = False,
         count: bool = False,
->>>>>>> 89dc2c41
-    ):
-        FingerprintTransformer.__init__(self, n_jobs, sparse, count)
-
-<<<<<<< HEAD
-        super().__init__(n_jobs=n_jobs, verbose=verbose)
-        self.n_bits = n_bits
-        self.min_length = min_length
-        self.max_length = max_length
-        self.from_atoms = from_atoms
-        self.ignore_atoms = ignore_atoms
-        self.atom_invariants = atom_invariants
-        self.n_bits_per_entry = n_bits_per_entry
-=======
+        verbose: int = 0
+):
+        super().__init__(self, n_jobs=n_jobs, sparse=sparse, count=count, verbose=verbose)
         self.min_distance = min_distance
         self.max_distance = max_distance
->>>>>>> 89dc2c41
         self.include_chirality = include_chirality
         self.use_2D = use_2D
         self.count_simulation = count_simulation
@@ -207,33 +112,17 @@
     def __init__(
         self,
         include_chirality: bool = False,
-<<<<<<< HEAD
-        sparse: bool = False,
-        result_type: str = "default",
-        n_jobs: int = None,
-        verbose: int = 0,
-=======
         torsion_atom_count: int = 4,
         count_simulation: bool = True,
         count_bounds: Optional[List] = None,
         fp_size: int = 2048,
         atom_invariants_generator: Optional[List] = None,
-        n_jobs: int = 1,
+        n_jobs: int = None,
         sparse: bool = False,
         count: bool = False,
->>>>>>> 89dc2c41
-    ):
-        FingerprintTransformer.__init__(self, n_jobs, sparse, count)
-
-<<<<<<< HEAD
-        super().__init__(n_jobs=n_jobs, verbose=verbose)
-        self.n_bits = n_bits
-        self.target_size = target_size
-        self.from_atoms = from_atoms
-        self.ignore_atoms = ignore_atoms
-        self.atom_invariants = atom_invariants
-=======
->>>>>>> 89dc2c41
+        verbose: int = 0
+    ):
+        super().__init__(self, n_jobs=n_jobs, sparse=sparse, count=count, verbose=verbose)
         self.include_chirality = include_chirality
         self.torsion_atom_count = torsion_atom_count
         self.count_simulation = count_simulation
@@ -263,8 +152,12 @@
 
 
 class MACCSKeysFingerprint(FingerprintTransformer):
-    def __init__(self, sparse: bool = False, n_jobs: int = 1):
-        super().__init__(n_jobs=n_jobs, sparse=sparse)
+    def __init__(self, 
+                 sparse: bool = False, 
+                 n_jobs: int = 1,
+                 verbose: int = 0
+                ):
+        super().__init__(n_jobs=n_jobs, sparse=sparse, verbose=verbose)
 
     def _calculate_fingerprint(
         self, X: Union[pd.DataFrame, np.ndarray]
@@ -290,11 +183,7 @@
         n_jobs: int = None,
         verbose: int = 0,
     ):
-<<<<<<< HEAD
-        super().__init__(n_jobs=n_jobs, verbose=verbose)
-=======
-        super().__init__(n_jobs, sparse)
->>>>>>> 89dc2c41
+        super().__init__(n_jobs=n_jobs, sparse=sparse, verbose=verbose)
         self.atom_types = atom_types
         self.fuzz_increment = fuzz_increment
         self.min_path = min_path
@@ -316,10 +205,12 @@
             )
             for x in X
         ]
-
-<<<<<<< HEAD
-        return np.array([GetErGFingerprint(x, **fp_args) for x in X])
-
+        
+        if self.sparse:
+            return spsparse.csr_array(X)
+        else:
+            return np.array(X)
+          
 
 class MAP4Fingerprint(FingerprintTransformer):
     def __init__(
@@ -383,10 +274,4 @@
             "random_state": self.random_state,
         }
 
-        return np.array([get_mhfp(x, **fp_args) for x in X])
-=======
-        if self.sparse:
-            return spsparse.csr_array(X)
-        else:
-            return np.array(X)
->>>>>>> 89dc2c41
+        return np.array([get_mhfp(x, **fp_args) for x in X])