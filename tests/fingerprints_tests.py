import numpy as np
import pytest
import rdkit.Chem.rdFingerprintGenerator as fpgens
from rdkit import Chem
from rdkit.Chem.rdMolDescriptors import GetMACCSKeysFingerprint
from rdkit.Chem.rdReducedGraphs import GetErGFingerprint
from scipy.sparse import csr_array

from featurizers.fingerprints import (
    AtomPairFingerprint,
    ERGFingerprint,
<<<<<<< HEAD
    MAP4Fingerprint,
    MHFP,
)
from featurizers.map4_mhfp_helper_functions import get_map4_fingerprint
from rdkit.Chem.rdReducedGraphs import GetErGFingerprint
=======
    MACCSKeysFingerprint,
    MorganFingerprint,
    TopologicalTorsionFingerprint,
)

smiles_data = [
    "Oc1ncnc2c1sc1nc3ccccc3n12",
    "CC1=CC(=C(c2cc(C)c(O)c(C(=O)O)c2)c2c(Cl)ccc(S(=O)(=O)O)c2Cl)C=C(C(=O)O)C1=O.[NaH]",
    "Cc1ccc2nsnc2c1[N+](=O)[O-]",
    "COc1cccc(NC(=O)CC(=O)N2N=C(N(CCC#N)c3ccc(Cl)cc3)CC2c2ccccc2)c1",
    "CCN(CCO)CCNc1ccc(C)c2sc3ccccc3c(=O)c12",
    "Oc1ncnc2c1sc1nc3ccccc3n12",
    "CC1=CC(=C(c2cc(C)c(O)c(C(=O)O)c2)c2c(Cl)ccc(S(=O)(=O)O)c2Cl)C=C(C(=O)O)C1=O.[NaH]",
    "Cc1ccc2nsnc2c1[N+](=O)[O-]",
    "COc1cccc(NC(=O)CC(=O)N2N=C(N(CCC#N)c3ccc(Cl)cc3)CC2c2ccccc2)c1",
    "CCN(CCO)CCNc1ccc(C)c2sc3ccccc3c(=O)c12",
    "Oc1ncnc2c1sc1nc3ccccc3n12",
    "CC1=CC(=C(c2cc(C)c(O)c(C(=O)O)c2)c2c(Cl)ccc(S(=O)(=O)O)c2Cl)C=C(C(=O)O)C1=O.[NaH]",
    "Cc1ccc2nsnc2c1[N+](=O)[O-]",
    "COc1cccc(NC(=O)CC(=O)N2N=C(N(CCC#N)c3ccc(Cl)cc3)CC2c2ccccc2)c1",
    "CCN(CCO)CCNc1ccc(C)c2sc3ccccc3c(=O)c12",
    "Oc1ncnc2c1sc1nc3ccccc3n12",
    "CC1=CC(=C(c2cc(C)c(O)c(C(=O)O)c2)c2c(Cl)ccc(S(=O)(=O)O)c2Cl)C=C(C(=O)O)C1=O.[NaH]",
]
>>>>>>> 89dc2c41


@pytest.fixture
def example_molecules():
    return smiles_data


@pytest.fixture
def rdkit_example_molecules():
    return [Chem.MolFromSmiles(x) for x in smiles_data]


def test_morgan_bit_fingerprint(example_molecules, rdkit_example_molecules):
    X = example_molecules
    X_for_rdkit = rdkit_example_molecules
    fp_gen = fpgens.GetMorganGenerator()
    morgan = MorganFingerprint(n_jobs=-1, sparse=False, count=False)
    X_emf = morgan.transform(X)
    X_rdkit = np.array([fp_gen.GetFingerprint(x) for x in X_for_rdkit])
    assert np.all(X_emf == X_rdkit)


# WARNING - in case of failure it will try to overload memory and result in error
def test_morgan_sparse_fingerprint(example_molecules, rdkit_example_molecules):
    X = example_molecules
    X_for_rdkit = rdkit_example_molecules
    fp_gen = fpgens.GetMorganGenerator()
    morgan = MorganFingerprint(n_jobs=-1, sparse=True, count=False)
    X_emf = morgan.transform(X)
    X_rdkit = csr_array([fp_gen.GetFingerprint(x) for x in X_for_rdkit])
    assert np.all(X_emf.toarray() == X_rdkit.toarray())


def test_morgan_count_fingerprint(example_molecules, rdkit_example_molecules):
    X = example_molecules
    X_for_rdkit = rdkit_example_molecules
    fp_gen = fpgens.GetMorganGenerator()
    morgan = MorganFingerprint(n_jobs=-1, sparse=False, count=True)
    X_emf = morgan.transform(X)
    X_rdkit = np.array(
        [fp_gen.GetCountFingerprint(x).ToList() for x in X_for_rdkit]
    )
    assert np.all(X_emf == X_rdkit)


def test_morgan_sparse_count_fingerprint(
    example_molecules, rdkit_example_molecules
):
    X = example_molecules
    X_for_rdkit = rdkit_example_molecules
    fp_gen = fpgens.GetMorganGenerator()
    morgan = MorganFingerprint(n_jobs=-1, sparse=True, count=True)
    X_emf = morgan.transform(X)
    X_rdkit = csr_array(
        [fp_gen.GetCountFingerprint(x).ToList() for x in X_for_rdkit]
    )
    assert np.all(X_emf.toarray() == X_rdkit.toarray())


def test_atom_pair_bit_fingerprint(example_molecules, rdkit_example_molecules):
    X = example_molecules
    X_for_rdkit = rdkit_example_molecules
    fp_gen = fpgens.GetAtomPairGenerator()
    atom_pair = AtomPairFingerprint(n_jobs=-1, sparse=False, count=False)
    X_emf = atom_pair.transform(X)
    X_rdkit = np.array([fp_gen.GetFingerprint(x) for x in X_for_rdkit])
    assert np.all(X_emf == X_rdkit)


def test_atom_pair_sparse_fingerprint(
    example_molecules, rdkit_example_molecules
):
    X = example_molecules
    X_for_rdkit = rdkit_example_molecules
    fp_gen = fpgens.GetAtomPairGenerator()
    atom_pair = AtomPairFingerprint(n_jobs=-1, sparse=True, count=False)
    X_emf = atom_pair.transform(X)
    X_rdkit = csr_array([fp_gen.GetFingerprint(x) for x in X_for_rdkit])
    assert np.all(X_emf.toarray() == X_rdkit.toarray())


def test_atom_pair_cound_fingerprint(
    example_molecules, rdkit_example_molecules
):
    X = example_molecules
    X_for_rdkit = rdkit_example_molecules
    fp_gen = fpgens.GetAtomPairGenerator()
    atom_pair = AtomPairFingerprint(n_jobs=-1, sparse=False, count=True)
    X_emf = atom_pair.transform(X)
    X_rdkit = np.array(
        [fp_gen.GetCountFingerprint(x).ToList() for x in X_for_rdkit]
    )
    assert np.all(X_emf == X_rdkit)


def test_atom_pair_sparse_count_fingerprint(
    example_molecules, rdkit_example_molecules
):
    X = example_molecules
    X_for_rdkit = rdkit_example_molecules
    fp_gen = fpgens.GetAtomPairGenerator()
    atom_pair = AtomPairFingerprint(n_jobs=-1, sparse=True, count=True)
    X_emf = atom_pair.transform(X)
    X_rdkit = csr_array(
        [fp_gen.GetCountFingerprint(x).ToList() for x in X_for_rdkit]
    )
    assert np.all(X_emf.toarray() == X_rdkit.toarray())


def test_topological_torsion_bit_fingerprint(
    example_molecules, rdkit_example_molecules
):
    X = example_molecules
    X_for_rdkit = rdkit_example_molecules
    fp_gen = fpgens.GetTopologicalTorsionGenerator()
    topological_torsion = TopologicalTorsionFingerprint(
        n_jobs=-1, sparse=False, count=False
    )
    X_emf = topological_torsion.transform(X)
    X_rdkit = np.array([fp_gen.GetFingerprint(x) for x in X_for_rdkit])
    assert np.all(X_emf == X_rdkit)


def test_topological_torsion_sparse_fingerprint(
    example_molecules, rdkit_example_molecules
):
    X = example_molecules
    X_for_rdkit = rdkit_example_molecules
    fp_gen = fpgens.GetTopologicalTorsionGenerator()
    topological_torsion = TopologicalTorsionFingerprint(
        n_jobs=-1, sparse=True, count=False
    )
    X_emf = topological_torsion.transform(X)
    X_rdkit = csr_array([fp_gen.GetFingerprint(x) for x in X_for_rdkit])
    assert np.all(X_emf.toarray() == X_rdkit.toarray())


def test_topological_torsion_count_fingerprint(
    example_molecules, rdkit_example_molecules
):
    X = example_molecules
    X_for_rdkit = rdkit_example_molecules
    fp_gen = fpgens.GetTopologicalTorsionGenerator()
    topological_torsion = TopologicalTorsionFingerprint(
        n_jobs=-1, sparse=False, count=True
    )
    X_emf = topological_torsion.transform(X)
    X_rdkit = np.array(
        [fp_gen.GetCountFingerprint(x).ToList() for x in X_for_rdkit]
    )
    assert np.all(X_emf == X_rdkit)


def test_topological_torsion_sparse_count_fingerprint(
    example_molecules, rdkit_example_molecules
):
    X = example_molecules
    X_for_rdkit = rdkit_example_molecules
    fp_gen = fpgens.GetTopologicalTorsionGenerator()
    topological_torsion = TopologicalTorsionFingerprint(
        n_jobs=-1, sparse=True, count=True
    )
    X_emf = topological_torsion.transform(X)
    X_rdkit = csr_array(
        [fp_gen.GetCountFingerprint(x).ToList() for x in X_for_rdkit]
    )
    assert np.all(X_emf.toarray() == X_rdkit.toarray())


def test_maccs_keys_fingerprint(example_molecules, rdkit_example_molecules):
    X = example_molecules
    X_for_rdkit = rdkit_example_molecules
    erg = MACCSKeysFingerprint(n_jobs=-1, sparse=False)
    X_emf = erg.transform(X)
    X_rdkit = np.array([GetMACCSKeysFingerprint(x) for x in X_for_rdkit])

    assert np.all(X_emf == X_rdkit)


def test_maccs_keys_sparse_fingerprint(
    example_molecules, rdkit_example_molecules
):
    X = example_molecules
    X_for_rdkit = rdkit_example_molecules
    erg = MACCSKeysFingerprint(n_jobs=-1, sparse=True)
    X_emf = erg.transform(X)
    X_rdkit = csr_array([GetMACCSKeysFingerprint(x) for x in X_for_rdkit])
    assert np.all(X_emf.toarray() == X_rdkit.toarray())


def test_erg_fingerprint(example_molecules, rdkit_example_molecules):
    X = example_molecules
    X_for_rdkit = rdkit_example_molecules
    erg = ERGFingerprint(n_jobs=-1, sparse=False)
    X_emf = erg.transform(X)
    X_rdkit = np.array([GetErGFingerprint(x) for x in X_for_rdkit])

    assert np.all(X_emf == X_rdkit)


def test_erg_sparse_fingerprint(example_molecules, rdkit_example_molecules):
    X = example_molecules
    X_for_rdkit = rdkit_example_molecules
    erg = ERGFingerprint(n_jobs=-1, sparse=True)
    X_emf = erg.transform(X)
    X_rdkit = csr_array([GetErGFingerprint(x) for x in X_for_rdkit])
    assert np.all(X_emf.toarray() == X_rdkit.toarray())


def test_map4_fingerprint(example_molecules):
    X = example_molecules

    # Concurrent
    map4_fp = MAP4Fingerprint(is_counted=True, random_state=0, n_jobs=-1)
    X = np.array([Chem.MolFromSmiles(x) for x in X])
    X_map4 = map4_fp.transform(X.copy())

    # Sequential
    map4_fp_seq = MAP4Fingerprint(is_counted=True, random_state=0, n_jobs=1)
    X_seq = map4_fp_seq.transform(X)

    assert np.array_equal(X_map4, X_seq)


def test_mhfp6_fingerprint(example_molecules):
    X = example_molecules

    # Concurrent
    map4_fp = MHFP(random_state=0, n_jobs=-1)
    X = np.array([Chem.MolFromSmiles(x) for x in X])
    X_map4 = map4_fp.transform(X.copy())

    # Sequential
    map4_fp_seq = MHFP(random_state=0, n_jobs=1)
    X_seq = map4_fp_seq.transform(X)

    assert np.array_equal(X_map4, X_seq)


def test_input_validation(example_molecules):
    X = example_molecules

    X_test = X.copy()

    rdkit_generator = fpgens.GetMorganGenerator()
    morgan = MorganFingerprint(n_jobs=-1)
    fp_function = rdkit_generator.GetFingerprint

    X_test = np.array([Chem.MolFromSmiles(x) for x in X_test])
    X_seq = np.array([fp_function(x) for x in X_test])

    # 1) Some of the molecules are still given as SMILES
    X = [Chem.MolFromSmiles(x) if i % 2 == 0 else x for i, x in enumerate(X)]
    X_morgan = morgan.transform(X)
    assert np.all(X_morgan == X_seq)

    # 2) There exists an element in the list, which is not a molecule
    X_2 = np.copy(X)
    X_2[1] = 1

    with pytest.raises(ValueError) as exec_info:
        X_morgan_2 = morgan.transform(X_2)

    assert (
        str(exec_info.value)
        == "Passed value is neither rdkit.Chem.rdChem.Mol nor SMILES"
    )<|MERGE_RESOLUTION|>--- conflicted
+++ resolved
@@ -9,17 +9,14 @@
 from featurizers.fingerprints import (
     AtomPairFingerprint,
     ERGFingerprint,
-<<<<<<< HEAD
     MAP4Fingerprint,
     MHFP,
-)
-from featurizers.map4_mhfp_helper_functions import get_map4_fingerprint
-from rdkit.Chem.rdReducedGraphs import GetErGFingerprint
-=======
     MACCSKeysFingerprint,
     MorganFingerprint,
     TopologicalTorsionFingerprint,
 )
+from featurizers.map4_mhfp_helper_functions import get_map4_fingerprint
+from rdkit.Chem.rdReducedGraphs import GetErGFingerprint
 
 smiles_data = [
     "Oc1ncnc2c1sc1nc3ccccc3n12",
@@ -40,8 +37,6 @@
     "Oc1ncnc2c1sc1nc3ccccc3n12",
     "CC1=CC(=C(c2cc(C)c(O)c(C(=O)O)c2)c2c(Cl)ccc(S(=O)(=O)O)c2Cl)C=C(C(=O)O)C1=O.[NaH]",
 ]
->>>>>>> 89dc2c41
-
 
 @pytest.fixture
 def example_molecules():
