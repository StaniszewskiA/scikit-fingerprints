import numpy as np
import pandas as pd
import pytest
import rdkit.Chem.rdFingerprintGenerator as fpgens
from e3fp.conformer.generate import (
    FORCEFIELD_DEF,
    MAX_ENERGY_DIFF_DEF,
    POOL_MULTIPLIER_DEF,
    RMSD_CUTOFF_DEF,
)
from e3fp.conformer.generator import ConformerGenerator
from e3fp.pipeline import fprints_from_mol
from ogb.graphproppred import GraphPropPredDataset
from rdkit import Chem
from rdkit.Chem.PropertyMol import PropertyMol
from rdkit.Chem.rdMolDescriptors import GetMACCSKeysFingerprint
from rdkit.Chem.rdReducedGraphs import GetErGFingerprint
from scipy.sparse import csr_array, vstack

from skfp import (
    E3FP,
    ECFP,
    MHFP,
    AtomPairFingerprint,
    ERGFingerprint,
    MACCSKeysFingerprint,
    MAP4Fingerprint,
    TopologicalTorsionFingerprint,
    RDKitFingerprint,
)
from skfp.helpers.map4_mhfp_helpers import get_map4_fingerprint, get_mhfp

dataset_name = "ogbg-molhiv"
GraphPropPredDataset(name=dataset_name, root="../dataset")
dataset = pd.read_csv(
    f"../dataset/{'_'.join(dataset_name.split('-'))}/mapping/mol.csv.gz"
)
smiles_data = dataset["smiles"]


@pytest.fixture
def example_molecules():
    return smiles_data


@pytest.fixture
def rdkit_example_molecules():
    return [Chem.MolFromSmiles(x) for x in smiles_data]


def test_ECFP_bit_fingerprint(example_molecules, rdkit_example_molecules):
    X = example_molecules
    X_for_rdkit = rdkit_example_molecules
    fp_gen = fpgens.GetMorganGenerator()
    ecfp = ECFP(n_jobs=-1, sparse=False, count=False)
    X_emf = ecfp.transform(X)
    X_rdkit = np.array([fp_gen.GetFingerprint(x) for x in X_for_rdkit])
    if not np.all(X_emf == X_rdkit):
        raise AssertionError


# WARNING - in case of failure it will try to overload memory and result in error
def test_ECFP_sparse_fingerprint(example_molecules, rdkit_example_molecules):
    X = example_molecules
    X_for_rdkit = rdkit_example_molecules
    fp_gen = fpgens.GetMorganGenerator()
    ecfp = ECFP(n_jobs=-1, sparse=True, count=False)
    X_emf = ecfp.transform(X)
    X_rdkit = csr_array([fp_gen.GetFingerprint(x) for x in X_for_rdkit])
    if not np.all(X_emf.toarray() == X_rdkit.toarray()):
        raise AssertionError


def test_ECFP_count_fingerprint(example_molecules, rdkit_example_molecules):
    X = example_molecules
    X_for_rdkit = rdkit_example_molecules
    fp_gen = fpgens.GetMorganGenerator()
    ecfp = ECFP(n_jobs=-1, sparse=False, count=True)
    X_emf = ecfp.transform(X)
    X_rdkit = np.array(
        [fp_gen.GetCountFingerprint(x).ToList() for x in X_for_rdkit]
    )
    if not np.all(X_emf == X_rdkit):
        raise AssertionError


def test_ECFP_sparse_count_fingerprint(
    example_molecules, rdkit_example_molecules
):
    X = example_molecules
    X_for_rdkit = rdkit_example_molecules
    fp_gen = fpgens.GetMorganGenerator()
    ecfp = ECFP(n_jobs=-1, sparse=True, count=True)
    X_emf = ecfp.transform(X)
    X_rdkit = csr_array(
        [fp_gen.GetCountFingerprint(x).ToList() for x in X_for_rdkit]
    )
    if not np.all(X_emf.toarray() == X_rdkit.toarray()):
        raise AssertionError


def test_atom_pair_bit_fingerprint(example_molecules, rdkit_example_molecules):
    X = example_molecules
    X_for_rdkit = rdkit_example_molecules
    fp_gen = fpgens.GetAtomPairGenerator()
    atom_pair = AtomPairFingerprint(n_jobs=-1, sparse=False, count=False)
    X_emf = atom_pair.transform(X)
    X_rdkit = np.array([fp_gen.GetFingerprint(x) for x in X_for_rdkit])
    if not np.all(X_emf == X_rdkit):
        raise AssertionError


def test_atom_pair_sparse_fingerprint(
    example_molecules, rdkit_example_molecules
):
    X = example_molecules
    X_for_rdkit = rdkit_example_molecules
    fp_gen = fpgens.GetAtomPairGenerator()
    atom_pair = AtomPairFingerprint(n_jobs=-1, sparse=True, count=False)
    X_emf = atom_pair.transform(X)
    X_rdkit = csr_array([fp_gen.GetFingerprint(x) for x in X_for_rdkit])
    if not np.all(X_emf.toarray() == X_rdkit.toarray()):
        raise AssertionError


def test_atom_pair_cound_fingerprint(
    example_molecules, rdkit_example_molecules
):
    X = example_molecules
    X_for_rdkit = rdkit_example_molecules
    fp_gen = fpgens.GetAtomPairGenerator()
    atom_pair = AtomPairFingerprint(n_jobs=-1, sparse=False, count=True)
    X_emf = atom_pair.transform(X)
    X_rdkit = np.array(
        [fp_gen.GetCountFingerprint(x).ToList() for x in X_for_rdkit]
    )
    if not np.all(X_emf == X_rdkit):
        raise AssertionError


def test_atom_pair_sparse_count_fingerprint(
    example_molecules, rdkit_example_molecules
):
    X = example_molecules
    X_for_rdkit = rdkit_example_molecules
    fp_gen = fpgens.GetAtomPairGenerator()
    atom_pair = AtomPairFingerprint(n_jobs=-1, sparse=True, count=True)
    X_emf = atom_pair.transform(X)
    X_rdkit = csr_array(
        [fp_gen.GetCountFingerprint(x).ToList() for x in X_for_rdkit]
    )
    if not np.all(X_emf.toarray() == X_rdkit.toarray()):
        raise AssertionError


def test_topological_torsion_bit_fingerprint(
    example_molecules, rdkit_example_molecules
):
    X = example_molecules
    X_for_rdkit = rdkit_example_molecules
    fp_gen = fpgens.GetTopologicalTorsionGenerator()
    topological_torsion = TopologicalTorsionFingerprint(
        n_jobs=-1, sparse=False, count=False
    )
    X_emf = topological_torsion.transform(X)
    X_rdkit = np.array([fp_gen.GetFingerprint(x) for x in X_for_rdkit])
    if not np.all(X_emf == X_rdkit):
        raise AssertionError


def test_topological_torsion_sparse_fingerprint(
    example_molecules, rdkit_example_molecules
):
    X = example_molecules
    X_for_rdkit = rdkit_example_molecules
    fp_gen = fpgens.GetTopologicalTorsionGenerator()
    topological_torsion = TopologicalTorsionFingerprint(
        n_jobs=-1, sparse=True, count=False
    )
    X_emf = topological_torsion.transform(X)
    X_rdkit = csr_array([fp_gen.GetFingerprint(x) for x in X_for_rdkit])
    if not np.all(X_emf.toarray() == X_rdkit.toarray()):
        raise AssertionError


def test_topological_torsion_count_fingerprint(
    example_molecules, rdkit_example_molecules
):
    X = example_molecules
    X_for_rdkit = rdkit_example_molecules
    fp_gen = fpgens.GetTopologicalTorsionGenerator()
    topological_torsion = TopologicalTorsionFingerprint(
        n_jobs=-1, sparse=False, count=True
    )
    X_emf = topological_torsion.transform(X)
    X_rdkit = np.array(
        [fp_gen.GetCountFingerprint(x).ToList() for x in X_for_rdkit]
    )
    if not np.all(X_emf == X_rdkit):
        raise AssertionError


def test_topological_torsion_sparse_count_fingerprint(
    example_molecules, rdkit_example_molecules
):
    X = example_molecules
    X_for_rdkit = rdkit_example_molecules
    fp_gen = fpgens.GetTopologicalTorsionGenerator()
    topological_torsion = TopologicalTorsionFingerprint(
        n_jobs=-1, sparse=True, count=True
    )
    X_emf = topological_torsion.transform(X)
    X_rdkit = csr_array(
        [fp_gen.GetCountFingerprint(x).ToList() for x in X_for_rdkit]
    )
    if not np.all(X_emf.toarray() == X_rdkit.toarray()):
        raise AssertionError


def test_maccs_keys_fingerprint(example_molecules, rdkit_example_molecules):
    X = example_molecules
    X_for_rdkit = rdkit_example_molecules
    erg = MACCSKeysFingerprint(n_jobs=-1, sparse=False)
    X_emf = erg.transform(X)
    X_rdkit = np.array([GetMACCSKeysFingerprint(x) for x in X_for_rdkit])

    if not np.all(X_emf == X_rdkit):
        raise AssertionError


def test_maccs_keys_sparse_fingerprint(
    example_molecules, rdkit_example_molecules
):
    X = example_molecules
    X_for_rdkit = rdkit_example_molecules
    erg = MACCSKeysFingerprint(n_jobs=-1, sparse=True)
    X_emf = erg.transform(X)
    X_rdkit = csr_array([GetMACCSKeysFingerprint(x) for x in X_for_rdkit])
    if not np.all(X_emf.toarray() == X_rdkit.toarray()):
        raise AssertionError


def test_erg_fingerprint(example_molecules, rdkit_example_molecules):
    X = example_molecules
    X_for_rdkit = rdkit_example_molecules
    erg = ERGFingerprint(n_jobs=-1, sparse=False)
    X_emf = erg.transform(X)
    X_rdkit = np.array([GetErGFingerprint(x) for x in X_for_rdkit])
    if not np.all(X_emf == X_rdkit):
        raise AssertionError


def test_erg_sparse_fingerprint(example_molecules, rdkit_example_molecules):
    X = example_molecules
    X_for_rdkit = rdkit_example_molecules
    erg = ERGFingerprint(n_jobs=-1, sparse=True)
    X_emf = erg.transform(X)
    X_rdkit = csr_array([GetErGFingerprint(x) for x in X_for_rdkit])
    if not np.all(X_emf.toarray() == X_rdkit.toarray()):
        raise AssertionError


def test_map4_fingerprint(example_molecules, rdkit_example_molecules):
    X = example_molecules
    X_for_rdkit = rdkit_example_molecules
    map4 = MAP4Fingerprint(random_state=0, n_jobs=-1)
    X_emf = map4.transform(X)
    X_rdkit = np.stack([get_map4_fingerprint(x) for x in X_for_rdkit])
    if not np.all(X_emf == X_rdkit):
        raise AssertionError


def test_map4_sparse_fingerprint(example_molecules, rdkit_example_molecules):
    X = example_molecules
    X_for_rdkit = rdkit_example_molecules
    map4 = MAP4Fingerprint(sparse=True, random_state=0, n_jobs=-1)
    X_emf = map4.transform(X)
    X_rdkit = vstack([csr_array(get_map4_fingerprint(x)) for x in X_for_rdkit])
    if not np.all(X_emf.toarray() == X_rdkit.toarray()):
        raise AssertionError


def test_map4_count_fingerprint(example_molecules, rdkit_example_molecules):
    X = example_molecules
    X_for_rdkit = rdkit_example_molecules
    map4 = MAP4Fingerprint(count=True, random_state=0, n_jobs=-1)
    X_emf = map4.transform(X)
    X_rdkit = np.stack(
        [get_map4_fingerprint(x, count=True) for x in X_for_rdkit]
    )
    if not np.all(X_emf == X_rdkit):
        raise AssertionError


def test_map4_sparse_count_fingerprint(
    example_molecules, rdkit_example_molecules
):
    X = example_molecules
    X_for_rdkit = rdkit_example_molecules
    map4 = MAP4Fingerprint(sparse=True, count=True, random_state=0, n_jobs=-1)
    X_emf = map4.transform(X)
    X_rdkit = vstack(
        [csr_array(get_map4_fingerprint(x, count=True)) for x in X_for_rdkit]
    )
    if not np.all(X_emf.toarray() == X_rdkit.toarray()):
        raise AssertionError


def test_mhfp_fingerprint(example_molecules, rdkit_example_molecules):
    X = example_molecules
    X_for_rdkit = rdkit_example_molecules
    mhfp = MHFP(random_state=0, n_jobs=-1)
    X_emf = mhfp.transform(X)
    X_rdkit = np.array([get_mhfp(x) for x in X_for_rdkit])
    if not np.all(X_emf == X_rdkit):
        raise AssertionError


def test_mhfp_sparse_fingerprint(example_molecules, rdkit_example_molecules):
    X = example_molecules
    X_for_rdkit = rdkit_example_molecules
    mhfp = MHFP(random_state=0, n_jobs=-1, sparse=True)
    X_emf = mhfp.transform(X)
    X_rdkit = csr_array([get_mhfp(x) for x in X_for_rdkit])
    if not np.all(X_emf.toarray() == X_rdkit.toarray()):
        raise AssertionError


def test_mhfp_count_fingerprint(example_molecules, rdkit_example_molecules):
    X = example_molecules
    X_for_rdkit = rdkit_example_molecules
    mhfp = MHFP(random_state=0, n_jobs=-1, count=True)
    X_emf = mhfp.transform(X)
    X_rdkit = np.array([get_mhfp(x, count=True) for x in X_for_rdkit])
    if not np.all(X_emf == X_rdkit):
        raise AssertionError


def test_mhfp_sparse_count_fingerprint(
    example_molecules, rdkit_example_molecules
):
    X = example_molecules
    X_for_rdkit = rdkit_example_molecules
    mhfp = MHFP(random_state=0, n_jobs=-1, sparse=True, count=True)
    X_emf = mhfp.transform(X)
    X_rdkit = csr_array([get_mhfp(x, count=True) for x in X_for_rdkit])
    assert np.all(X_emf.toarray() == X_rdkit.toarray())


def test_e3fp(example_molecules):
    X = example_molecules

    e3fp_fp = E3FP(
        4096,
        1.5,
        is_folded=True,
        n_jobs=-1,
        verbose=0,
        sparse=False,
    )
    X_emf = e3fp_fp.transform(X)

    confgen_params = {
        "first": 1,
        "num_conf": NUM_CONF_DEF,
        "pool_multiplier": POOL_MULTIPLIER_DEF,
        "rmsd_cutoff": RMSD_CUTOFF_DEF,
        "max_energy_diff": MAX_ENERGY_DIFF_DEF,
        "forcefield": FORCEFIELD_DEF,
        "get_values": True,
        "seed": 0,
    }
    fprint_params = {
        "bits": 4096,
        "radius_multiplier": 1.5,
        "rdkit_invariants": True,
    }
    X_seq = []
    conf_gen = ConformerGenerator(**confgen_params)
    for smiles in X:
        # creating molecule object
        mol = Chem.MolFromSmiles(smiles)
        mol.SetProp("_Name", smiles)
        mol = PropertyMol(mol)
        mol.SetProp("_SMILES", smiles)

        # getting a molecule and the fingerprint
        mol, values = conf_gen.generate_conformers(mol)
        fps = fprints_from_mol(mol, fprint_params=fprint_params)

        # chose the fingerprint with the lowest energy
        energies = values[2]
        fp = fps[np.argmin(energies)].fold(1024)

        X_seq.append(fp.to_vector())
    X_seq = np.array([fp.toarray().squeeze() for fp in X_seq])
    assert np.all(X_emf == X_seq)


def test_e3fp_sparse(example_molecules):
    X = example_molecules

    e3fp_fp = E3FP(
        4096,
        1.5,
        is_folded=True,
        n_jobs=-1,
        verbose=0,
        sparse=True,
    )
    X_emf = e3fp_fp.transform(X)

    confgen_params = {
        "first": 1,
        "num_conf": NUM_CONF_DEF,
        "pool_multiplier": POOL_MULTIPLIER_DEF,
        "rmsd_cutoff": RMSD_CUTOFF_DEF,
        "max_energy_diff": MAX_ENERGY_DIFF_DEF,
        "forcefield": FORCEFIELD_DEF,
        "get_values": True,
        "seed": 0,
    }
    fprint_params = {
        "bits": 4096,
        "radius_multiplier": 1.5,
        "rdkit_invariants": True,
    }
    X_seq = []
    conf_gen = ConformerGenerator(**confgen_params)
    for smiles in X:
        # creating molecule object
        mol = Chem.MolFromSmiles(smiles)
        mol.SetProp("_Name", smiles)
        mol = PropertyMol(mol)
        mol.SetProp("_SMILES", smiles)

        try:
            # getting a molecule and the fingerprint
            mol, values = conf_gen.generate_conformers(mol)
            fps = fprints_from_mol(mol, fprint_params=fprint_params)

            # chose the fingerprint with the lowest energy
            energies = values[2]
            fp = fps[np.argmin(energies)].fold(1024)

            X_seq.append(fp.to_vector())
        except RuntimeError:
            X_seq.append(np.full(shape=1024, fill_value=-1))

    X_seq = vstack(X_seq)

    assert np.all(X_emf.toarray() == X_seq.toarray())


def test_rdk_fingerprint(example_molecules, rdkit_example_molecules):
    X = example_molecules
    X_for_rdkit = rdkit_example_molecules
    fp_gen = fpgens.GetRDKitFPGenerator()
    rdk = RDKitFingerprint(
        random_state=0, n_jobs=-1, sparse=False, count=False
    )
    X_emf = rdk.transform(X)
    X_rdkit = np.array(
        [fp_gen.GetFingerprint(x).ToList() for x in X_for_rdkit]
    )
    assert np.all(X_emf == X_rdkit)


def test_rdk_count_fingerprint(example_molecules, rdkit_example_molecules):
    X = example_molecules
    X_for_rdkit = rdkit_example_molecules
    fp_gen = fpgens.GetRDKitFPGenerator()
    rdk = RDKitFingerprint(random_state=0, n_jobs=-1, sparse=False, count=True)
    X_emf = rdk.transform(X)
    X_rdkit = np.array(
        [fp_gen.GetCountFingerprint(x).ToList() for x in X_for_rdkit]
    )
    assert np.all(X_emf == X_rdkit)


<<<<<<< HEAD
def test_e3fp(example_molecules):
    X = example_molecules

    e3fp_fp = E3FP(
        4096,
        1.5,
        is_folded=True,
        n_jobs=-1,
        verbose=0,
        sparse=False,
    )
    X_emf = e3fp_fp.transform(X)

    confgen_params = {
        "first": 1,
        "num_conf": 3,
        "pool_multiplier": POOL_MULTIPLIER_DEF,
        "rmsd_cutoff": RMSD_CUTOFF_DEF,
        "max_energy_diff": MAX_ENERGY_DIFF_DEF,
        "forcefield": FORCEFIELD_DEF,
        "get_values": True,
        "seed": 0,
    }
    fprint_params = {
        "bits": 4096,
        "radius_multiplier": 1.5,
        "rdkit_invariants": True,
    }

    conf_gen = ConformerGenerator(**confgen_params)

    def e3fp_func(smiles):
        # creating molecule object
        mol = Chem.MolFromSmiles(smiles)
        mol.SetProp("_Name", smiles)
        mol = PropertyMol(mol)
        mol.SetProp("_SMILES", smiles)

        try:
            # getting a molecule and the fingerprint
            mol, values = conf_gen.generate_conformers(mol)
            fps = fprints_from_mol(mol, fprint_params=fprint_params)

            # chose the fingerprint with the lowest energy
            energies = values[2]
            fp = fps[np.argmin(energies)].fold(1024)

            return fp.to_vector()
        except RuntimeError:
            return np.full(shape=1024, fill_value=-1)

    X_seq = [e3fp_func(smiles) for smiles in X]

    X_seq = np.array([fp.toarray().squeeze() for fp in X_seq])
    if not np.all(X_emf == X_seq):
        raise AssertionError


def test_e3fp_sparse(example_molecules):
    X = example_molecules

    e3fp_fp = E3FP(
        4096,
        1.5,
        is_folded=True,
        n_jobs=-1,
        verbose=0,
        sparse=True,
    )
    X_emf = e3fp_fp.transform(X)

    confgen_params = {
        "first": 1,
        "num_conf": 3,
        "pool_multiplier": POOL_MULTIPLIER_DEF,
        "rmsd_cutoff": RMSD_CUTOFF_DEF,
        "max_energy_diff": MAX_ENERGY_DIFF_DEF,
        "forcefield": FORCEFIELD_DEF,
        "get_values": True,
        "seed": 0,
    }
    fprint_params = {
        "bits": 4096,
        "radius_multiplier": 1.5,
        "rdkit_invariants": True,
    }

    conf_gen = ConformerGenerator(**confgen_params)

    def e3fp_func(smiles):
        # creating molecule object
        mol = Chem.MolFromSmiles(smiles)
        mol.SetProp("_Name", smiles)
        mol = PropertyMol(mol)
        mol.SetProp("_SMILES", smiles)

        try:
            # getting a molecule and the fingerprint
            mol, values = conf_gen.generate_conformers(mol)
            fps = fprints_from_mol(mol, fprint_params=fprint_params)

            # chose the fingerprint with the lowest energy
            energies = values[2]
            fp = fps[np.argmin(energies)].fold(1024)

            return fp.to_vector()
        except RuntimeError:
            return np.full(shape=1024, fill_value=-1)

    X_seq = [e3fp_func(smiles) for smiles in X]

    X_seq = vstack(X_seq)

    if not np.all(X_emf.toarray() == X_seq.toarray()):
        raise AssertionError
=======
def test_rdk_sparse_fingerprint(example_molecules, rdkit_example_molecules):
    X = example_molecules
    X_for_rdkit = rdkit_example_molecules
    fp_gen = fpgens.GetRDKitFPGenerator()
    rdk = RDKitFingerprint(random_state=0, n_jobs=-1, sparse=True, count=False)
    X_emf = rdk.transform(X)
    X_rdkit = csr_array([fp_gen.GetFingerprint(x) for x in X_for_rdkit])
    assert np.all(X_emf.toarray() == X_rdkit.toarray())


def test_rdk_sparse_count_fingerprint(
    example_molecules, rdkit_example_molecules
):
    X = example_molecules
    X_for_rdkit = rdkit_example_molecules
    fp_gen = fpgens.GetRDKitFPGenerator()
    rdk = RDKitFingerprint(random_state=0, n_jobs=-1, sparse=True, count=True)
    X_emf = rdk.transform(X)
    X_rdkit = csr_array(
        [fp_gen.GetCountFingerprint(x).ToList() for x in X_for_rdkit]
    )
    assert np.all(X_emf.toarray() == X_rdkit.toarray())
>>>>>>> 3aa7582c


def test_input_validation(example_molecules):
    X = example_molecules

    X_test = X.copy()

    rdkit_generator = fpgens.GetMorganGenerator()
    ecfp = ECFP(n_jobs=-1)
    fp_function = rdkit_generator.GetFingerprint

    X_test = np.array([Chem.MolFromSmiles(x) for x in X_test])
    X_seq = np.array([fp_function(x) for x in X_test])

    # 1) Some of the molecules are still given as SMILES
    X = [Chem.MolFromSmiles(x) if i % 2 == 0 else x for i, x in enumerate(X)]
    X_ecfp = ecfp.transform(X)
    if not np.all(X_ecfp == X_seq):
        raise AssertionError

    # 2) There exists an element in the list, which is not a molecule
    X_2 = np.copy(X)
    X_2[1] = 1

    with pytest.raises(ValueError) as exec_info:
        X_ecfp_2 = ecfp.transform(X_2)

    if not (
        str(exec_info.value)
        == "Passed value is neither rdkit.Chem.rdChem.Mol nor SMILES"
    ):
        raise AssertionError<|MERGE_RESOLUTION|>--- conflicted
+++ resolved
@@ -25,8 +25,8 @@
     ERGFingerprint,
     MACCSKeysFingerprint,
     MAP4Fingerprint,
+    RDKitFingerprint,
     TopologicalTorsionFingerprint,
-    RDKitFingerprint,
 )
 from skfp.helpers.map4_mhfp_helpers import get_map4_fingerprint, get_mhfp
 
@@ -344,141 +344,10 @@
     mhfp = MHFP(random_state=0, n_jobs=-1, sparse=True, count=True)
     X_emf = mhfp.transform(X)
     X_rdkit = csr_array([get_mhfp(x, count=True) for x in X_for_rdkit])
-    assert np.all(X_emf.toarray() == X_rdkit.toarray())
-
-
-def test_e3fp(example_molecules):
-    X = example_molecules
-
-    e3fp_fp = E3FP(
-        4096,
-        1.5,
-        is_folded=True,
-        n_jobs=-1,
-        verbose=0,
-        sparse=False,
-    )
-    X_emf = e3fp_fp.transform(X)
-
-    confgen_params = {
-        "first": 1,
-        "num_conf": NUM_CONF_DEF,
-        "pool_multiplier": POOL_MULTIPLIER_DEF,
-        "rmsd_cutoff": RMSD_CUTOFF_DEF,
-        "max_energy_diff": MAX_ENERGY_DIFF_DEF,
-        "forcefield": FORCEFIELD_DEF,
-        "get_values": True,
-        "seed": 0,
-    }
-    fprint_params = {
-        "bits": 4096,
-        "radius_multiplier": 1.5,
-        "rdkit_invariants": True,
-    }
-    X_seq = []
-    conf_gen = ConformerGenerator(**confgen_params)
-    for smiles in X:
-        # creating molecule object
-        mol = Chem.MolFromSmiles(smiles)
-        mol.SetProp("_Name", smiles)
-        mol = PropertyMol(mol)
-        mol.SetProp("_SMILES", smiles)
-
-        # getting a molecule and the fingerprint
-        mol, values = conf_gen.generate_conformers(mol)
-        fps = fprints_from_mol(mol, fprint_params=fprint_params)
-
-        # chose the fingerprint with the lowest energy
-        energies = values[2]
-        fp = fps[np.argmin(energies)].fold(1024)
-
-        X_seq.append(fp.to_vector())
-    X_seq = np.array([fp.toarray().squeeze() for fp in X_seq])
-    assert np.all(X_emf == X_seq)
-
-
-def test_e3fp_sparse(example_molecules):
-    X = example_molecules
-
-    e3fp_fp = E3FP(
-        4096,
-        1.5,
-        is_folded=True,
-        n_jobs=-1,
-        verbose=0,
-        sparse=True,
-    )
-    X_emf = e3fp_fp.transform(X)
-
-    confgen_params = {
-        "first": 1,
-        "num_conf": NUM_CONF_DEF,
-        "pool_multiplier": POOL_MULTIPLIER_DEF,
-        "rmsd_cutoff": RMSD_CUTOFF_DEF,
-        "max_energy_diff": MAX_ENERGY_DIFF_DEF,
-        "forcefield": FORCEFIELD_DEF,
-        "get_values": True,
-        "seed": 0,
-    }
-    fprint_params = {
-        "bits": 4096,
-        "radius_multiplier": 1.5,
-        "rdkit_invariants": True,
-    }
-    X_seq = []
-    conf_gen = ConformerGenerator(**confgen_params)
-    for smiles in X:
-        # creating molecule object
-        mol = Chem.MolFromSmiles(smiles)
-        mol.SetProp("_Name", smiles)
-        mol = PropertyMol(mol)
-        mol.SetProp("_SMILES", smiles)
-
-        try:
-            # getting a molecule and the fingerprint
-            mol, values = conf_gen.generate_conformers(mol)
-            fps = fprints_from_mol(mol, fprint_params=fprint_params)
-
-            # chose the fingerprint with the lowest energy
-            energies = values[2]
-            fp = fps[np.argmin(energies)].fold(1024)
-
-            X_seq.append(fp.to_vector())
-        except RuntimeError:
-            X_seq.append(np.full(shape=1024, fill_value=-1))
-
-    X_seq = vstack(X_seq)
-
-    assert np.all(X_emf.toarray() == X_seq.toarray())
-
-
-def test_rdk_fingerprint(example_molecules, rdkit_example_molecules):
-    X = example_molecules
-    X_for_rdkit = rdkit_example_molecules
-    fp_gen = fpgens.GetRDKitFPGenerator()
-    rdk = RDKitFingerprint(
-        random_state=0, n_jobs=-1, sparse=False, count=False
-    )
-    X_emf = rdk.transform(X)
-    X_rdkit = np.array(
-        [fp_gen.GetFingerprint(x).ToList() for x in X_for_rdkit]
-    )
-    assert np.all(X_emf == X_rdkit)
-
-
-def test_rdk_count_fingerprint(example_molecules, rdkit_example_molecules):
-    X = example_molecules
-    X_for_rdkit = rdkit_example_molecules
-    fp_gen = fpgens.GetRDKitFPGenerator()
-    rdk = RDKitFingerprint(random_state=0, n_jobs=-1, sparse=False, count=True)
-    X_emf = rdk.transform(X)
-    X_rdkit = np.array(
-        [fp_gen.GetCountFingerprint(x).ToList() for x in X_for_rdkit]
-    )
-    assert np.all(X_emf == X_rdkit)
-
-
-<<<<<<< HEAD
+    if not np.all(X_emf.toarray() == X_rdkit.toarray()):
+        raise AssertionError
+
+
 def test_e3fp(example_molecules):
     X = example_molecules
 
@@ -594,7 +463,36 @@
 
     if not np.all(X_emf.toarray() == X_seq.toarray()):
         raise AssertionError
-=======
+
+
+def test_rdk_fingerprint(example_molecules, rdkit_example_molecules):
+    X = example_molecules
+    X_for_rdkit = rdkit_example_molecules
+    fp_gen = fpgens.GetRDKitFPGenerator()
+    rdk = RDKitFingerprint(
+        random_state=0, n_jobs=-1, sparse=False, count=False
+    )
+    X_emf = rdk.transform(X)
+    X_rdkit = np.array(
+        [fp_gen.GetFingerprint(x).ToList() for x in X_for_rdkit]
+    )
+    if not np.all(X_emf == X_rdkit):
+        raise AssertionError
+
+
+def test_rdk_count_fingerprint(example_molecules, rdkit_example_molecules):
+    X = example_molecules
+    X_for_rdkit = rdkit_example_molecules
+    fp_gen = fpgens.GetRDKitFPGenerator()
+    rdk = RDKitFingerprint(random_state=0, n_jobs=-1, sparse=False, count=True)
+    X_emf = rdk.transform(X)
+    X_rdkit = np.array(
+        [fp_gen.GetCountFingerprint(x).ToList() for x in X_for_rdkit]
+    )
+    if not np.all(X_emf == X_rdkit):
+        raise AssertionError
+
+
 def test_rdk_sparse_fingerprint(example_molecules, rdkit_example_molecules):
     X = example_molecules
     X_for_rdkit = rdkit_example_molecules
@@ -602,7 +500,8 @@
     rdk = RDKitFingerprint(random_state=0, n_jobs=-1, sparse=True, count=False)
     X_emf = rdk.transform(X)
     X_rdkit = csr_array([fp_gen.GetFingerprint(x) for x in X_for_rdkit])
-    assert np.all(X_emf.toarray() == X_rdkit.toarray())
+    if not np.all(X_emf.toarray() == X_seq.toarray()):
+        raise AssertionError
 
 
 def test_rdk_sparse_count_fingerprint(
@@ -616,8 +515,8 @@
     X_rdkit = csr_array(
         [fp_gen.GetCountFingerprint(x).ToList() for x in X_for_rdkit]
     )
-    assert np.all(X_emf.toarray() == X_rdkit.toarray())
->>>>>>> 3aa7582c
+    if not np.all(X_emf.toarray() == X_seq.toarray()):
+        raise AssertionError
 
 
 def test_input_validation(example_molecules):
